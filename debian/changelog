--- conflicted
+++ resolved
@@ -1,8 +1,4 @@
-<<<<<<< HEAD
-libneo4j-client (2.1.0-2) xenial; urgency=medium
-=======
-libneo4j-client (2.1.1-1) unstable; urgency=medium
->>>>>>> 5dbec4eb
+libneo4j-client (2.1.1-1) xenial; urgency=medium
 
   * New upstream release 2.1.1
     - Table output is much prettier, with cleaner boarders and _color_!
