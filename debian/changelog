--- conflicted
+++ resolved
@@ -1,7 +1,4 @@
-<<<<<<< HEAD
-libneo4j-client (1.2.1-1) xenial; urgency=medium
-=======
-libneo4j-client (2.0.0-1) unstable; urgency=medium
+libneo4j-client (2.0.0-1) xenial; urgency=medium
 
   * New upstream release 2.0.0
     - Removed neo4j_session_t in favour of working only with connections
@@ -11,7 +8,6 @@
  -- Chris Leishman <chris@leishman.org>  Tue, 25 Apr 2017 16:40:31 +0000
 
 libneo4j-client (1.2.1-1) unstable; urgency=medium
->>>>>>> 543f7315
 
   * New upstream release 1.2.1
     - Improvements to neo4j-client
