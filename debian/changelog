--- conflicted
+++ resolved
@@ -1,15 +1,11 @@
-<<<<<<< HEAD
-libneo4j-client (1.2.0-1) xenial; urgency=medium
-=======
-libneo4j-client (1.2.1-1) unstable; urgency=medium
+libneo4j-client (1.2.1-1) xenial; urgency=medium
 
   * New upstream release 1.2.1
     - Improvements to neo4j-client
 
  -- Chris Leishman <chris@leishman.org>  Mon, 15 Aug 2016 18:30:43 +0000
 
-libneo4j-client (1.2.0-1) unstable; urgency=medium
->>>>>>> 2d2cd094
+libneo4j-client (1.2.0-1) xenial; urgency=medium
 
   * New upstream release 1.2.0
     - Handle ^C interrupts cleanly in neo4j-client
