<<<<<<< HEAD
libneo4j-client (0.9.2-1ubuntu1) xenial; urgency=low
=======
libneo4j-client (1.0.0-1) unstable; urgency=low

  * New upstream release 1.0.0.
  * Support for openssl 1.1.0. Closes: #828400

 -- Chris Leishman <chris@leishman.org>  Mon, 27 Jun 2016 21:38:49 +0000

libneo4j-client (0.9.2-1) unstable; urgency=low
>>>>>>> 34eb2cb3

  * New upstream release 0.9.2.

 -- Chris Leishman <chris@leishman.org>  Sat, 21 May 2016 13:37:40 +0000

libneo4j-client (0.9.1-1ubuntu1) xenial; urgency=low

  * Initial packaging. Closes: #813443

 -- Chris Leishman <chris@leishman.org>  Mon, 25 Apr 2016 10:49:55 +0000<|MERGE_RESOLUTION|>--- conflicted
+++ resolved
@@ -1,15 +1,11 @@
-<<<<<<< HEAD
-libneo4j-client (0.9.2-1ubuntu1) xenial; urgency=low
-=======
-libneo4j-client (1.0.0-1) unstable; urgency=low
+libneo4j-client (1.0.0-1ubuntu1) xenial; urgency=low
 
   * New upstream release 1.0.0.
   * Support for openssl 1.1.0. Closes: #828400
 
  -- Chris Leishman <chris@leishman.org>  Mon, 27 Jun 2016 21:38:49 +0000
 
-libneo4j-client (0.9.2-1) unstable; urgency=low
->>>>>>> 34eb2cb3
+libneo4j-client (0.9.2-1ubuntu1) xenial; urgency=low
 
   * New upstream release 0.9.2.
 
