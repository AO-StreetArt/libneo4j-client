<<<<<<< HEAD
libneo4j-client (2.1.1-1) xenial; urgency=medium
=======
libneo4j-client (2.1.3-1) unstable; urgency=medium
>>>>>>> a02a68e1

  * New upstream release 2.1.3
    - Add :set quotestrings option
    - Improved handling of some socket errors
    - Additional output colorization

 -- Chris Leishman <chris@leishman.org>  Thu, 25 May 2017 03:14:53 +0000

libneo4j-client (2.1.2-1) unstable; urgency=medium

  * New upstream release 2.1.2
    - Table output is much prettier, with cleaner boarders and _color_!
    - Values in table output are now wrapped (in neo4j-client, this can
      be disabled by unsetting the wrap option, e.g. `:set nowrap`).
    - Column widths in table output are now calculated based on
      inspecting the first 100 rows of the result (this can be adjusted
      or disabled using the inspect option, e.g. `:set inspect=0`).
    - Render the timing information returned by the server.
    - Update the profile/plan output, based on data returned from newer
      Neo4j versions.
    - Fixed an issue that would prevent prompting for updated passwords
      when reattempting auth.
<<<<<<< HEAD

 -- Chris Leishman <chris@leishman.org>  Sun, 21 May 2017 20:13:39 +0000

libneo4j-client (2.0.0-1) xenial; urgency=medium

=======
>>>>>>> a02a68e1
  * New upstream release 2.0.0
    - Removed neo4j_session_t in favour of working only with connections
    - Replaced authentication callback mechanisms
    - Support rendering of multibyte characters in table output

 -- Chris Leishman <chris@leishman.org>  Mon, 22 May 2017 17:42:42 +0000

libneo4j-client (1.2.1-1) unstable; urgency=medium

  * New upstream release 1.2.1
    - Improvements to neo4j-client

 -- Chris Leishman <chris@leishman.org>  Mon, 15 Aug 2016 18:30:43 +0000

libneo4j-client (1.2.0-1) xenial; urgency=medium

  * New upstream release 1.2.0
    - Handle ^C interrupts cleanly in neo4j-client
    - Fix various compilation issues. Closes: #833900
    - Add support for multi-line client commands

 -- Chris Leishman <chris@leishman.org>  Sat, 13 Aug 2016 15:59:58 +0000

libneo4j-client (1.1.0-1) xenial; urgency=high

  * New upstream release 1.1.0.
    - Adds multiple improvements to neo4j-client
    - Fixes an important security issue where server fingerprints were
      shortened by 1 char
    - Improves error output

 -- Chris Leishman <chris@leishman.org>  Mon, 18 Jul 2016 15:40:50 +0000

libneo4j-client (1.0.0-2ubuntu1) xenial; urgency=low

  * Rename -dev package to remove the soname. Closes: #829052
  * Add support for Multi-Arch.
  * Updated debian/copyright.

 -- Chris Leishman <chris@leishman.org>  Fri, 01 Jul 2016 22:27:30 +0000

libneo4j-client (1.0.0-1ubuntu1) xenial; urgency=low

  * New upstream release 1.0.0.
  * Support for openssl 1.1.0. Closes: #828400

 -- Chris Leishman <chris@leishman.org>  Mon, 27 Jun 2016 21:38:49 +0000

libneo4j-client (0.9.2-1ubuntu1) xenial; urgency=low

  * New upstream release 0.9.2.

 -- Chris Leishman <chris@leishman.org>  Sat, 21 May 2016 13:37:40 +0000

libneo4j-client (0.9.1-1ubuntu1) xenial; urgency=low

  * Initial packaging. Closes: #813443

 -- Chris Leishman <chris@leishman.org>  Mon, 25 Apr 2016 10:49:55 +0000<|MERGE_RESOLUTION|>--- conflicted
+++ resolved
@@ -1,8 +1,4 @@
-<<<<<<< HEAD
-libneo4j-client (2.1.1-1) xenial; urgency=medium
-=======
-libneo4j-client (2.1.3-1) unstable; urgency=medium
->>>>>>> a02a68e1
+libneo4j-client (2.1.3-1) xenial; urgency=medium
 
   * New upstream release 2.1.3
     - Add :set quotestrings option
@@ -11,7 +7,7 @@
 
  -- Chris Leishman <chris@leishman.org>  Thu, 25 May 2017 03:14:53 +0000
 
-libneo4j-client (2.1.2-1) unstable; urgency=medium
+libneo4j-client (2.1.2-1) xenial; urgency=medium
 
   * New upstream release 2.1.2
     - Table output is much prettier, with cleaner boarders and _color_!
@@ -25,22 +21,19 @@
       Neo4j versions.
     - Fixed an issue that would prevent prompting for updated passwords
       when reattempting auth.
-<<<<<<< HEAD
 
  -- Chris Leishman <chris@leishman.org>  Sun, 21 May 2017 20:13:39 +0000
 
 libneo4j-client (2.0.0-1) xenial; urgency=medium
 
-=======
->>>>>>> a02a68e1
   * New upstream release 2.0.0
     - Removed neo4j_session_t in favour of working only with connections
     - Replaced authentication callback mechanisms
     - Support rendering of multibyte characters in table output
 
- -- Chris Leishman <chris@leishman.org>  Mon, 22 May 2017 17:42:42 +0000
+ -- Chris Leishman <chris@leishman.org>  Tue, 25 Apr 2017 16:40:31 +0000
 
-libneo4j-client (1.2.1-1) unstable; urgency=medium
+libneo4j-client (1.2.1-1) xenial; urgency=medium
 
   * New upstream release 1.2.1
     - Improvements to neo4j-client
